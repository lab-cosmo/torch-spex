--- conflicted
+++ resolved
@@ -6,34 +6,40 @@
 
 class TestBasisSetSizes(TestCase):
     def test_hypers(self):
-        from spex.radial.physical.laplacian_eigenstates import get_basis_size
+        from spex.radial.physical.laplacian_eigenstates import LaplacianEigenstates
 
         # test the allowed options for get_basis_size
         # numbers from https://luthaf.fr/rascaline/latest/how-to/le-basis.html
         cutoff = 4.4
 
-        n_per_l = get_basis_size(cutoff, max_eigenvalue=20, max_radial=None, trim=True)
+        le = LaplacianEigenstates(cutoff, max_eigenvalue=20, max_radial=None, trim=True)
+        n_per_l = le.n_per_l
         assert n_per_l[0] == 6
         assert np.sum(n_per_l) == 44
 
-        n_per_l = get_basis_size(cutoff, max_radial=20, trim=True)
+        le = LaplacianEigenstates(cutoff, max_radial=20, trim=True)
+        n_per_l = le.n_per_l
         assert max(n_per_l) == 21
         assert n_per_l[0] == 21
 
-        n_per_l = get_basis_size(cutoff, max_angular=20, trim=True)
+        le = LaplacianEigenstates(cutoff, max_angular=20, trim=True)
+        n_per_l = le.n_per_l
         assert len(n_per_l) == 21
 
-        n_per_l = get_basis_size(cutoff, max_angular=20, max_radial=20, trim=True)
+        le = LaplacianEigenstates(cutoff, max_angular=20, max_radial=20, trim=True)
+        n_per_l = le.n_per_l
         assert max(n_per_l) == 21
         assert len(n_per_l) <= 21
 
-        n_per_l = get_basis_size(cutoff, max_angular=20, max_radial=20, trim=False)
+        le = LaplacianEigenstates(cutoff, max_angular=20, max_radial=20, trim=False)
+        n_per_l = le.n_per_l
         assert n_per_l[0] == 21
         assert n_per_l[-1] == 21
         assert len(n_per_l) == 21
 
-        max_n_per_l2 = get_basis_size(cutoff, n_per_l=n_per_l)
-        assert n_per_l == max_n_per_l2
+        le_2 = LaplacianEigenstates(cutoff, n_per_l=n_per_l)
+        max_n_per_l2 = le_2.n_per_l
+        assert max_n_per_l2 == n_per_l
 
     def test_shape(self):
         from spex.radial.physical.laplacian_eigenstates import LaplacianEigenstates
@@ -71,9 +77,12 @@
         )
 
     def test_basis_directly(self):
-        from spex.radial.physical.laplacian_eigenstates import get_basis_functions
+        from spex.radial.physical.laplacian_eigenstates import LaplacianEigenstates
 
-        R, dR = get_basis_functions(self.cutoff, self.n_per_l, normalize=False)
+        le = LaplacianEigenstates(
+            self.cutoff, n_per_l=self.n_per_l, normalize=False
+        )
+        R, dR = le.get_basis_functions(self.cutoff, normalize=False)
 
         for n in range(self.max_radial + 1):
             for l in range(self.max_angular + 1):
@@ -88,9 +97,13 @@
                 np.testing.assert_allclose(reference, ours)
 
     def test_torch_basis(self):
-        from spex.radial.physical.laplacian_eigenstates import get_spliner_inputs
+        from spex.radial.physical.laplacian_eigenstates import LaplacianEigenstates
 
-        R, dR = get_spliner_inputs(self.cutoff, self.n_per_l, normalize=False)
+        le = LaplacianEigenstates(
+            self.cutoff, n_per_l=self.n_per_l, normalize=False
+        )
+        R, dR = le.get_spliner_inputs(self.cutoff, normalize=False)
+        
         our_values = R(self.r_torch)
         our_derivatives = dR(self.r_torch)
 
@@ -144,10 +157,6 @@
                 self.cutoff,
                 n_per_l=self.n_per_l,
                 normalize=False,
-<<<<<<< HEAD
-                cutoff_function="step",
-=======
->>>>>>> 44af2754
                 spliner_accuracy=1e-8,
             )
             if device == "mps":
